import logging
from image_classification_simulation.models.autoencoder_baseline import (
    ConvAutoEncoder,
)
from image_classification_simulation.models.my_model import MyModel
from image_classification_simulation.models.resnet_baseline import Resnet
from image_classification_simulation.models.vit_baseline import ViT
from image_classification_simulation.models.classic_cnn_baseline import (
    ClassicCNN,
)
<<<<<<< HEAD
from image_classification_simulation.models.protonet import (
    PrototypicalNetworks,
)
=======

>>>>>>> 151f29df

logger = logging.getLogger(__name__)


def load_model(hyper_params: dict):  # pragma: no cover
    """Instantiate a model.

    Parameters
    ----------
    hyper_params : dict
        hyper parameters from the config file

    Returns
    -------
    model : object
        the model to use
    """
    architecture = hyper_params["architecture"]
    # __TODO__ fix architecture list
    if architecture == "my_model":
        model_class = MyModel
    elif architecture == "resnet":
        model_class = Resnet
    elif architecture == "vit":
        model_class = ViT
    elif architecture == "classic-cnn":
        model_class = ClassicCNN
<<<<<<< HEAD
    elif architecture == "protonet":
        model_class = PrototypicalNetworks
=======
    elif architecture == "conv_ae":
        model_class = ConvAutoEncoder
>>>>>>> 151f29df
    else:
        raise ValueError("architecture {} not supported".format(architecture))
    logger.info("selected architecture: {}".format(architecture))

    model = model_class(hyper_params)
    logger.info("model info:\n" + str(model) + "\n")

    return model<|MERGE_RESOLUTION|>--- conflicted
+++ resolved
@@ -8,13 +8,10 @@
 from image_classification_simulation.models.classic_cnn_baseline import (
     ClassicCNN,
 )
-<<<<<<< HEAD
 from image_classification_simulation.models.protonet import (
     PrototypicalNetworks,
 )
-=======
 
->>>>>>> 151f29df
 
 logger = logging.getLogger(__name__)
 
@@ -42,13 +39,10 @@
         model_class = ViT
     elif architecture == "classic-cnn":
         model_class = ClassicCNN
-<<<<<<< HEAD
     elif architecture == "protonet":
         model_class = PrototypicalNetworks
-=======
     elif architecture == "conv_ae":
         model_class = ConvAutoEncoder
->>>>>>> 151f29df
     else:
         raise ValueError("architecture {} not supported".format(architecture))
     logger.info("selected architecture: {}".format(architecture))
