import typing
import numpy as np
<<<<<<< HEAD
import matplotlib.pyplot as plt
=======
import matplotlib.pyplot as plt 
from torchvision import transforms
>>>>>>> 4bd3a0d4
from torchvision.datasets import ImageFolder
from torch.utils.data import DataLoader, random_split
from image_classification_simulation.data.data_loader import MyDataModule
from easyfsl.samplers import TaskSampler


class Office31Loader(MyDataModule):  # pragma: no cover
    """Data module class.

    Prepares dataset parsers and instantiates data loaders.
    """

    # We are going to use the amazon data
    # (most similar to a catalog of online products)
    def __init__(
        self,
        data_dir: typing.AnyStr,
        hyper_params: typing.Dict[typing.AnyStr, typing.Any],
    ):
        """Validates the hyperparameter config dictionary and\
             sets up internal attributes.

        Parameters
        ----------
        data_dir : string
            Directory path that the data will be downloaded and stored
        hyper_params : dictionary
            Hyperparameters relevant to the dataloader module.
        """
        super().__init__(data_dir, hyper_params)
        self.num_unique_labels = 31
        hyper_params["num_classes"] = self.num_unique_labels
        if "n_way" in hyper_params:
            self.n_way = hyper_params["n_way"]
        else:
            self.n_way = 15
        if "n_shot" in hyper_params:
            self.n_shot = hyper_params["n_shot"]
        else:
            self.n_shot = 5
        if "n_query" in hyper_params:
            self.n_query = hyper_params["n_query"]
        else:
            self.n_query = 5
        if "num_training_episodes" in hyper_params:
            self.num_training_episodes = hyper_params["num_training_episodes"]
        else:
            self.num_training_episodes = 400
        if "num_eval_tasks" in hyper_params:
            self.num_eval_tasks = hyper_params["num_eval_tasks"]
        else:
            self.num_eval_tasks = 100
        if "num_workers" in hyper_params:
            self.num_workers = hyper_params["num_workers"]
        else:
            self.num_workers = 1
        if "image_size" in hyper_params:
            self.image_size = hyper_params["image_size"]
        else:
            self.image_size = 300

        if "train_test_split" in hyper_params:
            self.train_test_split = hyper_params["train_test_split"]
        else:
            self.train_test_split = 0.15

        self.train_set_transformation = transforms.Compose(
            [
                transforms.RandomHorizontalFlip(),
                transforms.Resize((self.image_size, self.image_size)),
                transforms.ToTensor(),
            ]
        )

        self.test_set_transformation = transforms.Compose(
            [
                transforms.Resize((self.image_size, self.image_size)),
                transforms.ToTensor(),
            ]
        )

    def setup(self, stage: str = None, valid_size: float = 0.1):
        """Parses and splits all samples across the train/valid/test parsers.

        Parameters
        ----------
        stage : string, optional
            Stage of training (training, validation, testing), by default None
        """
        # here, we will actually assign
        # train/val datasets for use in dataloaders
        if stage == "fit" or stage is None:

            self.train_set = ImageFolder(
                root=self.data_dir, transform=self.train_set_transformation
            )

            n_val = int(
                np.floor(self.train_test_split * len(self.train_set))
            )

            n_train = len(self.train_set) - n_val

            self.train_set, self.val_set = random_split(
                self.train_set, [n_train, n_val]
            )

        if stage == "test" or stage is None:

            self.test_set = ImageFolder(
                root=self.data_dir, transform=self.test_set_transformation
            )

    def setup_val_sampler(
        self,
        n_way: int = 15,
        n_shot: int = 5,
        n_query: int = 5,
        num_eval_tasks: int = 100,
    ) -> None:
        """Sets up the validation sampler.

        Parameters
        ----------
        n_way : int, optional
            Number of classes in a task, by default 15
        n_shot : int, optional
            Number of images per class in the support set, by default 5
        n_query : int, optional
            Number of images per class in the query set, by default 5
        """
        # The sampler needs a dataset with a "get_labels" method.
        # Check the code if you have any doubt!
        self.val_set.get_labels = lambda: [
            instance[1] for instance in self.val_set
        ]
        val_sampler = TaskSampler(
            self.val_set,
            n_way=n_way,
            n_shot=n_shot,
            n_query=n_query,
            n_tasks=num_eval_tasks,
        )
        return val_sampler

    def setup_train_sampler(
        self,
        n_way: int = 15,
        n_shot: int = 5,
        n_query: int = 5,
        num_training_episodes: int = 400,
    ) -> None:
        """Sets up the training sampler.

        Parameters
        ----------
        n_way : int, optional
            Number of classes in a task, by default 15
        n_shot : int, optional
            Number of images per class in the support set, by default 5
        n_query : int, optional
            Number of images per class in the query set, by default 5
        """
        self.train_set.get_labels = lambda: [
            instance[1] for instance in self.train_set
        ]
        train_sampler = TaskSampler(
            self.train_set,
            n_way=n_way,
            n_shot=n_shot,
            n_query=n_query,
            n_tasks=num_training_episodes,
        )
        return train_sampler

    def train_fewshot_loader(self) -> DataLoader:
        """Creates the training dataloader using the training data parser.

        Returns
        -------
        DataLoader
            returns a pytorch DataLoader class
        """
        train_sampler = self.setup_train_sampler(
            n_way=self.n_way,
            n_shot=self.n_shot,
            n_query=self.n_query,
            num_training_episodes=self.num_training_episodes,
        )
        return DataLoader(
            self.train_set,
            batch_sampler=train_sampler,
            num_workers=self.num_workers,
            pin_memory=True,
            collate_fn=train_sampler.episodic_collate_fn,
        )

    def val_fewshot_loader(self) -> DataLoader:
        """Creates the training dataloader using the training data parser.

        Returns
        -------
        DataLoader
            returns a pytorch DataLoader class
        """
        val_sampler = self.setup_val_sampler(
            n_way=self.n_way,
            n_shot=self.n_way,
            n_query=self.n_query,
            num_eval_tasks=self.num_eval_tasks,
        )
        return DataLoader(
            self.val_set,
            batch_sampler=val_sampler,
            num_workers=self.num_workers,
            pin_memory=True,
            collate_fn=val_sampler.episodic_collate_fn,
        )

    def train_dataloader(self) -> DataLoader:
        """Creates the training dataloader using the training data parser.

        Returns
        -------
        DataLoader
            returns a pytorch DataLoader class
        """
        return DataLoader(
            self.train_set,
            batch_size=self.batch_size,
            batch_sampler=None,
            num_workers=self.num_workers,
            pin_memory=True,
            collate_fn=None,
        )

    def val_dataloader(self) -> DataLoader:
        """Creates the validation dataloader using the validation data parser.

        Returns
        -------
        DataLoader
            returns a pytorch DataLoader class
        """
        return DataLoader(
            self.val_set,
            batch_size=self.batch_size,
            batch_sampler=None,
            num_workers=self.num_workers,
            pin_memory=True,
            collate_fn=None,
        )

    def test_dataloader(self) -> DataLoader:
        """Creates the testing dataloader using the testing data parser.

        Returns
        -------
        DataLoader
            returns a pytorch DataLoader class
        """
        return DataLoader(
            self.test_set,
            batch_size=self.batch_size,
            batch_sampler=None,
            num_workers=self.num_workers,
            pin_memory=True,
            collate_fn=None,
        )


# import matplotlib as plt
if __name__ == "__main__":
    # tests the dataloader module
    args = {"batch_size": 8, "image_size": 200}
    office31_loader = Office31Loader("./examples/data/domain_adaptation_images/amazon/images", args)
    office31_loader.setup(stage="fit")
    i = iter(office31_loader.train_set.dataset)
    img, label = next(i)
    trans = transforms.ToPILImage()
    plt.imshow(trans(img))
    # plt.savefig('test.png')
    print(office31_loader)<|MERGE_RESOLUTION|>--- conflicted
+++ resolved
@@ -1,11 +1,7 @@
 import typing
 import numpy as np
-<<<<<<< HEAD
-import matplotlib.pyplot as plt
-=======
 import matplotlib.pyplot as plt 
 from torchvision import transforms
->>>>>>> 4bd3a0d4
 from torchvision.datasets import ImageFolder
 from torch.utils.data import DataLoader, random_split
 from image_classification_simulation.data.data_loader import MyDataModule
