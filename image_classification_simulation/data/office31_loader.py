import typing
import numpy as np
<<<<<<< HEAD
import matplotlib.pyplot as plt 
=======
from torchvision import transforms
>>>>>>> d6768c60
from torchvision.datasets import ImageFolder
from torch.utils.data import DataLoader, random_split
from image_classification_simulation.data.data_loader import MyDataModule
from easyfsl.samplers import TaskSampler


class Office31Loader(MyDataModule):  # pragma: no cover
    """Data module class.

    Prepares dataset parsers and instantiates data loaders.
    """

    # We are going to use the amazon data
    # (most similar to a catalog of online products)
    def __init__(
        self,
        data_dir: typing.AnyStr,
        hyper_params: typing.Dict[typing.AnyStr, typing.Any],
    ):
        """Validates the hyperparameter config dictionary and\
             sets up internal attributes.

        Parameters
        ----------
        data_dir : string
            Directory path that the data will be downloaded and stored
        hyper_params : dictionary
            Hyperparameters relevant to the dataloader module.
        """
        super().__init__(data_dir, hyper_params)
        self.num_unique_labels = 31
        hyper_params["num_classes"] = self.num_unique_labels
        if "n_way" in hyper_params:
            self.n_way = hyper_params["n_way"]
        else:
            self.n_way = 15
        if "n_shot" in hyper_params:
            self.n_shot = hyper_params["n_shot"]
        else:
            self.n_shot = 5
        if "n_query" in hyper_params:
            self.n_query = hyper_params["n_query"]
        else:
            self.n_query = 5
        if "num_training_episodes" in hyper_params:
            self.num_training_episodes = hyper_params["num_training_episodes"]
        else:
            self.num_training_episodes = 400
        if "num_eval_tasks" in hyper_params:
            self.num_eval_tasks = hyper_params["num_eval_tasks"]
        else:
            self.num_eval_tasks = 100
        if "num_workers" in hyper_params:
            self.num_workers = hyper_params["num_workers"]
        else:
            self.num_workers = 1
        if "image_size" in hyper_params:
            self.image_size = hyper_params["image_size"]
        else:
            self.image_size = 300

        if "model" in hyper_params:
            self.model_type = hyper_params["model"]

        if "train_test_split" in hyper_params:
            self.train_test_split = hyper_params["train_test_split"]
        else:
            self.train_test_split = 0.15

        self.train_set_transformation = transforms.Compose(
            [
<<<<<<< HEAD
                transforms.RandomHorizontalFlip(),
                transforms.Resize((self.image_size, self.image_size)),
=======
                transforms.RandomResizedCrop(self.image_size),
>>>>>>> d6768c60
                transforms.ToTensor(),
            ]
        )

        self.test_set_transformation = transforms.Compose(
            [
<<<<<<< HEAD
                transforms.Resize((self.image_size, self.image_size)),
=======
                transforms.Resize(self.image_size),
>>>>>>> d6768c60
                transforms.ToTensor(),
            ]
        )

    def setup(self, stage: str = None, valid_size: float = 0.1):
        """Parses and splits all samples across the train/valid/test parsers.

        Parameters
        ----------
        stage : string, optional
            Stage of training (training, validation, testing), by default None
        """
        # here, we will actually assign
        # train/val datasets for use in dataloaders
        if stage == "fit" or stage is None:

            self.train_set = ImageFolder(
                root=self.data_dir, transform=self.train_set_transformation
            )

<<<<<<< HEAD
            n_val = int(
                np.floor(self.train_test_split * len(self.train_set))
            )
=======
            n_val = int(np.floor(valid_size * len(self.train_set)))
>>>>>>> d6768c60
            n_train = len(self.train_set) - n_val

            self.train_set, self.val_set = random_split(
                self.train_set, [n_train, n_val]
            )

        if stage == "test" or stage is None:

            self.test_set = ImageFolder(
                root=self.data_dir, transform=self.test_set_transformation
            )

    def setup_val_sampler(
        self,
        n_way: int = 15,
        n_shot: int = 5,
        n_query: int = 5,
        num_eval_tasks: int = 100,
    ) -> None:
        """Sets up the validation sampler.

        Parameters
        ----------
        n_way : int, optional
            Number of classes in a task, by default 15
        n_shot : int, optional
            Number of images per class in the support set, by default 5
        n_query : int, optional
            Number of images per class in the query set, by default 5
        """
        # The sampler needs a dataset with a "get_labels" method.
        # Check the code if you have any doubt!
        self.val_set.get_labels = lambda: [
            instance[1] for instance in self.val_set
        ]
        val_sampler = TaskSampler(
            self.val_set,
            n_way=n_way,
            n_shot=n_shot,
            n_query=n_query,
            n_tasks=num_eval_tasks,
        )
        return val_sampler

    def setup_train_sampler(
        self,
        n_way: int = 15,
        n_shot: int = 5,
        n_query: int = 5,
        num_training_episodes: int = 400,
    ) -> None:
        """Sets up the training sampler.

        Parameters
        ----------
        n_way : int, optional
            Number of classes in a task, by default 15
        n_shot : int, optional
            Number of images per class in the support set, by default 5
        n_query : int, optional
            Number of images per class in the query set, by default 5
        """
        self.train_set.get_labels = lambda: [
            instance[1] for instance in self.train_set
        ]
        train_sampler = TaskSampler(
            self.train_set,
            n_way=n_way,
            n_shot=n_shot,
            n_query=n_query,
            n_tasks=num_training_episodes,
        )
        return train_sampler

    def train_fewshot_loader(self) -> DataLoader:
        """Creates the training dataloader using the training data parser.

        Returns
        -------
        DataLoader
            returns a pytorch DataLoader class
        """
        train_sampler = self.setup_train_sampler(
            n_way=self.n_way,
            n_shot=self.n_shot,
            n_query=self.n_query,
            num_training_episodes=self.num_training_episodes,
        )
        return DataLoader(
            self.train_set,
            batch_sampler=train_sampler,
            num_workers=self.num_workers,
            pin_memory=True,
            collate_fn=train_sampler.episodic_collate_fn,
        )

    def val_fewshot_loader(self) -> DataLoader:
        """Creates the training dataloader using the training data parser.

        Returns
        -------
        DataLoader
            returns a pytorch DataLoader class
        """
        val_sampler = self.setup_val_sampler(
            n_way=self.n_way,
            n_shot=self.n_way,
            n_query=self.n_query,
            num_eval_tasks=self.num_eval_tasks,
        )
        return DataLoader(
            self.val_set,
            batch_sampler=val_sampler,
            num_workers=self.num_workers,
            pin_memory=True,
            collate_fn=val_sampler.episodic_collate_fn,
        )

    def train_dataloader(self) -> DataLoader:
        """Creates the training dataloader using the training data parser.

        Returns
        -------
        DataLoader
            returns a pytorch DataLoader class
        """
        return DataLoader(
            self.train_set,
            batch_size=self.batch_size,
            batch_sampler=None,
            num_workers=self.num_workers,
            pin_memory=True,
            collate_fn=None,
        )

    def val_dataloader(self) -> DataLoader:
        """Creates the validation dataloader using the validation data parser.

        Returns
        -------
        DataLoader
            returns a pytorch DataLoader class
        """
        return DataLoader(
            self.val_set,
            batch_size=self.batch_size,
            batch_sampler=None,
            num_workers=self.num_workers,
            pin_memory=True,
            collate_fn=None,
        )

    def test_dataloader(self) -> DataLoader:
        """Creates the testing dataloader using the testing data parser.

        Returns
        -------
        DataLoader
            returns a pytorch DataLoader class
        """
        return DataLoader(
            self.test_set,
            batch_size=self.batch_size,
            batch_sampler=None,
            num_workers=self.num_workers,
            pin_memory=True,
            collate_fn=None,
        )

# import matplotlib as plt
if __name__ == "__main__":
    # tests the dataloader module
    args = {"batch_size": 8, "image_size": 200}
<<<<<<< HEAD
    office31_loader = Office31Loader("./examples/data/domain_adaptation_images/amazon/images", args)
=======
    office31_loader = Office31Loader("./examples/data/amazon/images", args)
>>>>>>> d6768c60
    office31_loader.setup(stage="fit")
    i = iter(office31_loader.train_set.dataset)
    img, label = next(i)
    trans = transforms.ToPILImage()
    plt.imshow(trans(img))
    #plt.savefig('test.png')
    print(office31_loader)<|MERGE_RESOLUTION|>--- conflicted
+++ resolved
@@ -1,10 +1,7 @@
 import typing
 import numpy as np
-<<<<<<< HEAD
 import matplotlib.pyplot as plt 
-=======
 from torchvision import transforms
->>>>>>> d6768c60
 from torchvision.datasets import ImageFolder
 from torch.utils.data import DataLoader, random_split
 from image_classification_simulation.data.data_loader import MyDataModule
@@ -76,23 +73,15 @@
 
         self.train_set_transformation = transforms.Compose(
             [
-<<<<<<< HEAD
                 transforms.RandomHorizontalFlip(),
                 transforms.Resize((self.image_size, self.image_size)),
-=======
-                transforms.RandomResizedCrop(self.image_size),
->>>>>>> d6768c60
                 transforms.ToTensor(),
             ]
         )
 
         self.test_set_transformation = transforms.Compose(
             [
-<<<<<<< HEAD
                 transforms.Resize((self.image_size, self.image_size)),
-=======
-                transforms.Resize(self.image_size),
->>>>>>> d6768c60
                 transforms.ToTensor(),
             ]
         )
@@ -113,13 +102,10 @@
                 root=self.data_dir, transform=self.train_set_transformation
             )
 
-<<<<<<< HEAD
             n_val = int(
                 np.floor(self.train_test_split * len(self.train_set))
             )
-=======
-            n_val = int(np.floor(valid_size * len(self.train_set)))
->>>>>>> d6768c60
+
             n_train = len(self.train_set) - n_val
 
             self.train_set, self.val_set = random_split(
@@ -293,11 +279,7 @@
 if __name__ == "__main__":
     # tests the dataloader module
     args = {"batch_size": 8, "image_size": 200}
-<<<<<<< HEAD
     office31_loader = Office31Loader("./examples/data/domain_adaptation_images/amazon/images", args)
-=======
-    office31_loader = Office31Loader("./examples/data/amazon/images", args)
->>>>>>> d6768c60
     office31_loader.setup(stage="fit")
     i = iter(office31_loader.train_set.dataset)
     img, label = next(i)
