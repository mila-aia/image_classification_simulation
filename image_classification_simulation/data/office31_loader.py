--- conflicted
+++ resolved
@@ -86,7 +86,12 @@
             ]
         )
 
-    def setup(self, valid_size: float = 0.1, test_size: float = 0.1):
+    def setup(
+        self,
+        stage: str = "fit",
+        valid_size: float = 0.1,
+        test_size: float = 0.1,
+    ):
         """Parses and splits all samples across the train/valid/test parsers.
 
         Parameters
@@ -98,21 +103,6 @@
         test_size : float, optional
             Fraction of the dataset to be used for testing, by default 0.1
         """
-<<<<<<< HEAD
-=======
-        # here, we will actually assign
-        # train/val datasets for use in dataloaders
-        if stage == "fit" or stage is None:
-
-            self.train_set = ImageFolder(
-                root=self.data_dir, transform=self.train_set_transformation
-            )
-
-            n_val = int(np.floor(self.train_test_split * len(self.train_set)))
-
-            n_train = len(self.train_set) - n_val
->>>>>>> 151f29df
-
         dataset = ImageFolder(
             root=self.data_dir, transform=self.train_set_transformation
         )
@@ -291,11 +281,7 @@
     office31_loader = Office31Loader(
         "./examples/data/domain_adaptation_images/amazon/images", args
     )
-<<<<<<< HEAD
-    office31_loader.setup()
-=======
     office31_loader.setup(stage="fit")
->>>>>>> 151f29df
     i = iter(office31_loader.train_set.dataset)
     img, label = next(i)
     trans = transforms.ToPILImage()
