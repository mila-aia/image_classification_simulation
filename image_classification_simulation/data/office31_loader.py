--- conflicted
+++ resolved
@@ -78,12 +78,8 @@
                 root=self.data_dir, transform=self.train_set_transformation
             )
 
-<<<<<<< HEAD
-            n_val = int(np.floor(0.1 * len(self.train_set)))
-=======
             n_val = int(np.floor(self.train_test_split * len(self.train_set)))
 
->>>>>>> 151f29df
             n_train = len(self.train_set) - n_val
 
             self.train_set, self.val_set = random_split(
@@ -217,13 +213,8 @@
 # import matplotlib as plt
 if __name__ == "__main__":
     # tests the dataloader module
-<<<<<<< HEAD
     args = {"batch_size": 8}
     office31_loader = Office31LoaderViT(
-=======
-    args = {"batch_size": 8, "image_size": 200}
-    office31_loader = Office31Loader(
->>>>>>> 151f29df
         "./examples/data/domain_adaptation_images/amazon/images", args
     )
     office31_loader.setup(stage="fit")
